--- conflicted
+++ resolved
@@ -4,18 +4,15 @@
 # We want to use v2 of the cargo dependency resolver.
 resolver = "2"
 # Our workspace members include the packages in the contracts directory.
-<<<<<<< HEAD
-members = ["contracts/voting", "contracts/simple_voting", "contracts/raffle", "contracts/lottery"]
-=======
 members = [
     "contracts/voting",
     "contracts/simple_voting",
     "contracts/raffle",
     "contracts/oci_cross_contract",
+    "contracts/lottery",
     "crates/nebula-importer",
     "crates/nebula-publish",
 ]
->>>>>>> 47fd660e
 
 [profile.release]
 opt-level = "z"
